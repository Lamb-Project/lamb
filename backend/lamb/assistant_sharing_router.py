--- conflicted
+++ resolved
@@ -106,12 +106,14 @@
 
 def sync_assistant_to_owi_group(assistant_id: int, db_manager: LambDatabaseManager):
     """Sync users from LAMB_assistant_shares to the assistant_X group in OWI"""
+    """Sync users from LAMB_assistant_shares to the assistant_X group in OWI"""
     assistant = db_manager.get_assistant_by_id(assistant_id)
     if not assistant:
         return
     
     group_manager = OwiGroupManager()
     
+    # Get all users who should have access (owner + shared users from LAMB_assistant_shares)
     # Get all users who should have access (owner + shared users from LAMB_assistant_shares)
     shares = db_manager.get_assistant_shares(assistant_id)
     user_emails = [assistant.owner]  # Owner always has access
@@ -123,13 +125,14 @@
     
     # Use the ORIGINAL assistant group (assistant_X, not assistant_X_shared)
     group_name = f"assistant_{assistant_id}"
+    # Use the ORIGINAL assistant group (assistant_X, not assistant_X_shared)
+    group_name = f"assistant_{assistant_id}"
     
     # Check if group exists using get_group_by_name (more efficient and avoids duplicates)
     existing_group = group_manager.get_group_by_name(group_name)
     group_id = existing_group['id'] if existing_group else None
     
     if not group_id:
-<<<<<<< HEAD
         # Create new group if it doesn't exist
         owner_manager = OwiUserManager()
         owner_user = owner_manager.get_user_by_email(assistant.owner)
@@ -141,43 +144,10 @@
             )
             # create_group returns the group dict directly (not wrapped in status)
             group_id = result.get('id') if result else None
-=======
-        # Before creating, check if there are any duplicate groups with this name
-        # This handles edge case where duplicates already exist in DB
-        all_groups = group_manager.get_all_groups()
-        matching_groups = [g for g in all_groups if g.get('name') == group_name]
-        
-        if matching_groups:
-            # Use the first (oldest) one and clean up others
-            group_id = matching_groups[0]['id']
-            logger.info(f"Found existing group '{group_name}' with ID {group_id}")
-            
-            # Clean up any duplicates
-            if len(matching_groups) > 1:
-                logger.warning(f"Found {len(matching_groups)} duplicate groups with name '{group_name}'")
-                for dup_group in matching_groups[1:]:
-                    try:
-                        group_manager.delete_group(dup_group['id'])
-                        logger.info(f"Deleted duplicate group '{group_name}' with ID {dup_group['id']}")
-                    except Exception as e:
-                        logger.error(f"Error deleting duplicate group: {e}")
-        else:
-            # Create new group if it doesn't exist
-            owner_manager = OwiUserManager()
-            owner_user = owner_manager.get_user_by_email(assistant.owner)
-            if owner_user:
-                result = group_manager.create_group(
-                    name=group_name,
-                    description=f"Shared access for assistant {assistant.name}",
-                    user_id=owner_user['id']
-                )
-                # create_group returns the group dict directly (not wrapped in status)
-                group_id = result.get('id') if result else None
-                if group_id:
-                    logger.info(f"Created new group '{group_name}' with ID {group_id}")
->>>>>>> 756e9493
     
     if group_id:
+        # Add all users to the assistant_X group
+        add_users_to_owi_group(group_id, user_emails)
         # Add all users to the assistant_X group
         add_users_to_owi_group(group_id, user_emails)
 
